# Security Overview

The **Security Overview** section helps you learn about:

- the semi-trusted user
- the available mitigations to protect untrusted users from each other
- the value of periodic security audits

This overview also helps you obtain a deeper understanding of how JupyterHub
works, as well as its design with respect to web security.

## Semi-trusted and untrusted users

JupyterHub is designed to be a _simple multi-user server for modestly sized
groups_ of **semi-trusted** users. While the design reflects serving
semi-trusted users, JupyterHub can also be suitable for serving **untrusted** users.

<<<<<<< HEAD
That way, using JupyterHub with **untrusted** users means more work by the
administrator, since much care is required to secure a Hub, with extra caution on
protecting users from each other.
=======
Using JupyterHub with **untrusted** users does mean more work for the
administrator. Much care is required to secure a Hub, with extra caution on
protecting users from each other, since the Hub serves untrusted users.
>>>>>>> 3da7021f

One aspect of JupyterHub's _design simplicity_ for **semi-trusted** users is that
the Hub and single-user servers are placed in a _single domain_, behind a
[_proxy_][configurable-http-proxy]. If the Hub is serving untrusted
users, many of the web's cross-site protections are not applied between
single-user servers and the Hub, or between single-user servers and each
other, since browsers see the whole thing (proxy, Hub, and single user
servers) as a single website (i.e. single domain).

## Protect users from each other

To protect users from each other, a user must **never** be able to write arbitrary
HTML and serve it to another user on the Hub's domain. This is prevented by JupyterHub's
authentication setup because only the owner of a given single-user notebook server is
allowed to view user-authored pages served by the given single-user notebook
server.

To protect all users from each other, JupyterHub administrators must
ensure that:

- A user **does not have permission** to modify their single-user notebook server,
  including:
<<<<<<< HEAD
  - the installation of new packages in the Python environment that runs
    their single-user server;
  - the creation of new files in any `PATH` directory that precedes the
    directory containing `jupyterhub-singleuser` (if the `PATH` is used
    to resolve the single-user executable instead of using an absolute path);
  - the modification of environment variables (e.g. PATH, PYTHONPATH) for
    their single-user server;
  - the modification of the configuration of the notebook server
    (the `~/.jupyter` or `JUPYTER_CONFIG_DIR` directory).
=======
  - A user **may not** install new packages in the Python environment that runs
    their single-user server.
  - If the `PATH` is used to resolve the single-user executable (instead of
    using an absolute path), a user **may not** create new files in any `PATH`
    directory that precedes the directory containing `jupyterhub-singleuser`.
  - A user may not modify environment variables (e.g. `PATH`, `PYTHONPATH`) for
    their single-user server.
- A user **may not** modify the configuration of the notebook server
  (the `~/.jupyter` or `JUPYTER_CONFIG_DIR` directory).
>>>>>>> 3da7021f

If any additional services are run on the same domain as the Hub, the services
**must never** display user-authored HTML that is neither _sanitized_ nor _sandboxed_
(e.g. IFramed) to any user that lacks authentication as the author of a file.

## Mitigate security issues

The several approaches to mitigating security issues with configuration
options provided by JupyterHub include:

### Enable subdomains

JupyterHub provides the ability to run single-user servers on their own
subdomains. This means the cross-origin protections between servers has the
desired effect, and user servers and the Hub are protected from each other. A
user's single-user server will be at `username.jupyter.mydomain.com`. This also
requires all user subdomains to point to the same address, which is most easily
accomplished with wildcard DNS. Since this spreads the service across multiple
domains, you will need wildcard SSL as well. Unfortunately, for many
institutional domains, wildcard DNS and SSL are not available. **If you do plan
to serve untrusted users, enabling subdomains is highly encouraged**, as it
resolves the cross-site issues.

### Disable user config

<<<<<<< HEAD
If subdomains are not available or not desirable, JupyterHub provides the
=======
If subdomains are unavailable or undesirable, JupyterHub provides a
>>>>>>> 3da7021f
configuration option `Spawner.disable_user_config`, which can be set to prevent
the user-owned configuration files from being loaded. After implementing this
option, `PATH`s and package installation are the other things that the
admin must enforce.

### Prevent spawners from evaluating shell configuration files

For most Spawners, `PATH` is not something users can influence, but it's important that
the Spawner should _not_ evaluate shell configuration files prior to launching the server.

### Isolate packages using virtualenv

Package isolation is most easily handled by running the single-user server in
a virtualenv with disabled system-site-packages. The user should not have
permission to install packages into this environment.

It is important to note that the control over the environment only affects the
single-user server, and not the environment(s) in which the user's kernel(s)
may run. Installing additional packages in the kernel environment does not
pose additional risk to the web application's security.

### Encrypt internal connections with SSL/TLS

By default, all communications on the server, between the proxy, hub, and single
-user notebooks are performed unencrypted. Setting the `internal_ssl` flag in
`jupyterhub_config.py` secures the aforementioned routes. Turning this
feature on does require that the enabled `Spawner` can use the certificates
generated by the `Hub` (the default `LocalProcessSpawner` can, for instance).

It is also important to note that this encryption **does not** cover the
`zmq tcp` sockets between the Notebook client and kernel yet. While users cannot
submit arbitrary commands to another user's kernel, they can bind to these
sockets and listen. When serving untrusted users, this eavesdropping can be
mitigated by setting `KernelManager.transport` to `ipc`. This applies standard
Unix permissions to the communication sockets thereby restricting
communication to the socket owner. The `internal_ssl` option will eventually
extend to securing the `tcp` sockets as well.

## Security audits

We recommend that you do periodic reviews of your deployment's security. It's
good practice to keep [JupyterHub](https://readthedocs.org/projects/jupyterhub/), [configurable-http-proxy][], and [nodejs
versions](https://github.com/nodejs/Release) up to date.

A handy website for testing your deployment is
[Qualsys' SSL analyzer tool](https://www.ssllabs.com/ssltest/analyze.html).

[configurable-http-proxy]: https://github.com/jupyterhub/configurable-http-proxy

## Vulnerability reporting

If you believe you have found a security vulnerability in JupyterHub, or any
Jupyter project, please report it to
[security@ipython.org](mailto:security@ipython.org). If you prefer to encrypt
your security reports, you can use [this PGP public
key](https://jupyter-notebook.readthedocs.io/en/stable/_downloads/ipython_security.asc).<|MERGE_RESOLUTION|>--- conflicted
+++ resolved
@@ -15,15 +15,9 @@
 groups_ of **semi-trusted** users. While the design reflects serving
 semi-trusted users, JupyterHub can also be suitable for serving **untrusted** users.
 
-<<<<<<< HEAD
 That way, using JupyterHub with **untrusted** users means more work by the
 administrator, since much care is required to secure a Hub, with extra caution on
 protecting users from each other.
-=======
-Using JupyterHub with **untrusted** users does mean more work for the
-administrator. Much care is required to secure a Hub, with extra caution on
-protecting users from each other, since the Hub serves untrusted users.
->>>>>>> 3da7021f
 
 One aspect of JupyterHub's _design simplicity_ for **semi-trusted** users is that
 the Hub and single-user servers are placed in a _single domain_, behind a
@@ -46,7 +40,6 @@
 
 - A user **does not have permission** to modify their single-user notebook server,
   including:
-<<<<<<< HEAD
   - the installation of new packages in the Python environment that runs
     their single-user server;
   - the creation of new files in any `PATH` directory that precedes the
@@ -56,17 +49,6 @@
     their single-user server;
   - the modification of the configuration of the notebook server
     (the `~/.jupyter` or `JUPYTER_CONFIG_DIR` directory).
-=======
-  - A user **may not** install new packages in the Python environment that runs
-    their single-user server.
-  - If the `PATH` is used to resolve the single-user executable (instead of
-    using an absolute path), a user **may not** create new files in any `PATH`
-    directory that precedes the directory containing `jupyterhub-singleuser`.
-  - A user may not modify environment variables (e.g. `PATH`, `PYTHONPATH`) for
-    their single-user server.
-- A user **may not** modify the configuration of the notebook server
-  (the `~/.jupyter` or `JUPYTER_CONFIG_DIR` directory).
->>>>>>> 3da7021f
 
 If any additional services are run on the same domain as the Hub, the services
 **must never** display user-authored HTML that is neither _sanitized_ nor _sandboxed_
@@ -92,11 +74,7 @@
 
 ### Disable user config
 
-<<<<<<< HEAD
-If subdomains are not available or not desirable, JupyterHub provides the
-=======
 If subdomains are unavailable or undesirable, JupyterHub provides a
->>>>>>> 3da7021f
 configuration option `Spawner.disable_user_config`, which can be set to prevent
 the user-owned configuration files from being loaded. After implementing this
 option, `PATH`s and package installation are the other things that the
