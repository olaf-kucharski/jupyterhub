--- conflicted
+++ resolved
@@ -7,11 +7,7 @@
 Since the `jupyterhub-singleuser` server extends the standard Jupyter notebook
 server, most configuration and documentation that applies to Jupyter Notebook
 applies to the single-user environments. Configuration of user environments
-<<<<<<< HEAD
 typically does not occur through JupyterHub itself, but rather through system-wide
-=======
-typically does not occur through JupyterHub itself, but rather through the system-wide
->>>>>>> 1cf13bea
 configuration of Jupyter, which is inherited by `jupyterhub-singleuser`.
 
 **Tip:** When searching for configuration tips for JupyterHub user environments, you might want to remove JupyterHub from your search because there are a lot more people out there configuring Jupyter than JupyterHub and the configuration is the same.
@@ -40,19 +36,12 @@
 
 to install the numpy package in the default Python 3 environment on your system
 (typically `/usr/local`).
-
-<<<<<<< HEAD
-TODO: Get a link from the conda team for a description of what "appropriate permissions for users" is
 
 You may also use conda to install packages. If you do, you should make sure
 that the conda environment has appropriate permissions for users to be able to
 run Python code in the env. The env must be *readable and executable* by all
 users. Additionally it must be *writeable* if you want users to install
 additional packages.
-
-=======
-Alternatively, You may also use conda to install packages. To do this, ensure that the conda environment has appropriate users permissions needed to run Python code in the environment.
->>>>>>> 1cf13bea
 
 ## Configuring Jupyter and IPython
 
