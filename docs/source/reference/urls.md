--- conflicted
+++ resolved
@@ -117,20 +117,15 @@
 (because `/user/...` would have been handled by the notebook server
 if the specified server were running).
 
-<<<<<<< HEAD
 Handling this URL depends on two conditions: whether a requested user is found
-as a match and the state of the requested user's notebook server.
-
-=======
-Handling this URL is the most complicated condition in JupyterHub,
-because there can be many states:
+as a match and the state of the requested user's notebook server,
+for example:
 
 1. the server is not active
    a. user matches
    b. user doesn't match
 2. the server is ready
 3. the server is pending, but not ready
->>>>>>> 1cf13bea
 
 If the server is pending spawn,
 the browser will be redirected to `/hub/spawn-pending/:username/:servername`
