--- conflicted
+++ resolved
@@ -157,13 +157,9 @@
 ```bash
 sudo setcap 'cap_net_bind_service=+ep' /usr/bin/node
 ```
-<<<<<<< HEAD
+
 However, you may want to further understand the consequences of this. 
 ([Further reading](http://man7.org/linux/man-pages/man7/capabilities.7.html))
-=======
-
-However, you may want to further understand the consequences of this.
->>>>>>> 1cf13bea
 
 You may also be interested in limiting the amount of CPU any process can use
 on your server. `cpulimit` is a useful tool that is available for many Linux
