--- conflicted
+++ resolved
@@ -45,17 +45,16 @@
     'check_routes_duration_seconds', 'Time taken to validate all routes in proxy'
 )
 
-<<<<<<< HEAD
 HUB_STARTUP_DURATION_SECONDS = Histogram(
     'hub_startup_duration_seconds', 'Time taken for Hub to start'
 )
 
 INIT_SPAWNERS_DURATION_SECONDS = Histogram(
     'init_spawners_duration_seconds', 'Time taken for spawners to initialize'
-=======
+)
+
 PROXY_POLL_DURATION_SECONDS = Histogram(
     'proxy_poll_duration_seconds', 'duration for polling all routes from proxy'
->>>>>>> 4e8acc71
 )
 
 
