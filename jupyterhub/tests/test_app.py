--- conflicted
+++ resolved
@@ -234,10 +234,6 @@
 
 async def test_load_groups(tmpdir, request):
     to_load = {
-<<<<<<< HEAD
-        'blue': ['cyclops', 'rogue', 'wolverine'],
-        'gold': ['storm', 'jean-grey', 'colossus'],
-=======
         'blue': {
             'users': ['cyclops', 'rogue', 'wolverine'],
             'properties': {'setting1': 'one', 'setting2': 'two'},
@@ -246,7 +242,6 @@
             'users': ['storm', 'jean-grey', 'colossus'],
             'properties': {'setting3': 'three', 'setting4': 'four'},
         },
->>>>>>> 67573728
     }
     kwargs = {'load_groups': to_load}
     ssl_enabled = getattr(request.module, "ssl_enabled", False)
