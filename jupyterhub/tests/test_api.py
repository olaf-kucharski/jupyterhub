--- conflicted
+++ resolved
@@ -1694,25 +1694,8 @@
     r.raise_for_status()
     reply = r.json()
     assert reply == [
-<<<<<<< HEAD
-        {
-            'kind': 'group',
-            'name': 'alphaflight',
-            'users': [],
-            'roles': [],
-            'properties': {},
-        },
-        {
-            'kind': 'group',
-            'name': 'betaflight',
-            'users': [],
-            'roles': [],
-            'properties': {},
-        },
-=======
         {'kind': 'group', 'name': 'alphaflight', 'users': [], 'roles': [], 'properties':{}},
         {'kind': 'group', 'name': 'betaflight', 'users': [], 'roles': [], 'properties':{}},
->>>>>>> 7d902e87
     ]
 
     # Test offset for pagination
@@ -1720,19 +1703,7 @@
     r.raise_for_status()
     reply = r.json()
     assert r.status_code == 200
-<<<<<<< HEAD
-    assert reply == [
-        {
-            'kind': 'group',
-            'name': 'betaflight',
-            'users': [],
-            'roles': [],
-            'properties': {},
-        }
-    ]
-=======
     assert reply == [{'kind': 'group', 'name': 'betaflight', 'users': [], 'roles': [],'properties':{}}]
->>>>>>> 7d902e87
 
     r = await api_request(app, "groups?offset=10")
     r.raise_for_status()
@@ -1744,37 +1715,13 @@
     r.raise_for_status()
     reply = r.json()
     assert r.status_code == 200
-<<<<<<< HEAD
-    assert reply == [
-        {
-            'kind': 'group',
-            'name': 'alphaflight',
-            'users': [],
-            'roles': [],
-            'properties': {},
-        }
-    ]
-=======
     assert reply == [{'kind': 'group', 'name': 'alphaflight', 'users': [], 'roles': [],'properties':{}}]
->>>>>>> 7d902e87
 
     # 0 is rounded up to 1
     r = await api_request(app, "groups?limit=0")
     r.raise_for_status()
     reply = r.json()
-<<<<<<< HEAD
-    assert reply == [
-        {
-            'kind': 'group',
-            'name': 'alphaflight',
-            'users': [],
-            'roles': [],
-            'properties': {},
-        }
-    ]
-=======
     assert reply == [{'kind': 'group', 'name': 'alphaflight', 'users': [], 'roles': [],'properties':{}}]
->>>>>>> 7d902e87
 
 
 @mark.group
@@ -1817,11 +1764,7 @@
         'name': 'alphaflight',
         'users': ['sasquatch'],
         'roles': [],
-<<<<<<< HEAD
-        'properties': {},
-=======
         'properties':{},
->>>>>>> 7d902e87
     }
 
 
