--- conflicted
+++ resolved
@@ -9,11 +9,6 @@
 import pytest
 from traitlets.config import Config
 
-<<<<<<< HEAD
-from .. import orm
-from ..utils import get_ssl_options
-=======
->>>>>>> 184d87ff
 from ..utils import url_path_join as ujoin
 from ..utils import wait_for_http_server
 from .mocking import MockHub
@@ -32,38 +27,26 @@
         app.last_activity_callback.start()
 
 
-<<<<<<< HEAD
-async def test_external_proxy(request, tmpdir_factory):
-=======
 @skip_if_ssl
 async def test_external_proxy(request):
->>>>>>> 184d87ff
     auth_token = 'secret!'
     proxy_ip = '127.0.0.1'
     proxy_port = 54321
     cfg = Config()
     cfg.ConfigurableHTTPProxy.auth_token = auth_token
-    internal_ssl = os.environ.get('SSL_ENABLED', False)
-    protocol = 'http'
-    kwargs = {'config': cfg}
-    if internal_ssl:
-        kwargs['internal_ssl'] = True
-        kwargs['internal_certs_location'] = str(tmpdir_factory.mktemp('ssl'))
-        protocol = 'https'
-    cfg.ConfigurableHTTPProxy.api_url = '%s://%s:%i' % (protocol, proxy_ip, proxy_port)
+    cfg.ConfigurableHTTPProxy.api_url = 'http://%s:%i' % (proxy_ip, proxy_port)
     cfg.ConfigurableHTTPProxy.should_start = False
-    app = MockHub.instance(**kwargs)
+
+    app = MockHub.instance(config=cfg)
     # disable last_activity polling to avoid check_routes being called during the test,
     # which races with some of our test conditions
     app.last_activity_interval = 0
 
     def fin():
         MockHub.clear_instance()
-        app.log.warn("Calling finalizer")
         app.http_server.stop()
 
     request.addfinalizer(fin)
-    await app.initialize([])
 
     # configures and starts proxy process
     env = os.environ.copy()
@@ -80,18 +63,9 @@
         str(proxy_port),
         '--log-level=debug',
     ]
-    if app.internal_ssl:
-        # app.internal_proxy_certs
-        cmd += get_ssl_options(app)
-        app.log.warn("Doing stuff here")
-        app.log.warn(cmd)
     if app.subdomain_host:
         cmd.append('--host-routing')
-    app.log.warn("Finished setting up command")
-
-    proxy = Popen(cmd, env=env)  # Todo: Update test to use proxy instance
-    app.log.warn(proxy.communicate())
-    app.log.warn("Defined proxy")
+    proxy = Popen(cmd, env=env)
 
     def _cleanup_proxy():
         if proxy.poll() is None:
@@ -101,13 +75,12 @@
     request.addfinalizer(_cleanup_proxy)
 
     def wait_for_proxy():
-        return wait_for_http_server('%s://%s:%i' % (protocol, proxy_ip, proxy_port))
-
-    app.log.warn("Starting to wait for proxy")
+        return wait_for_http_server('http://%s:%i' % (proxy_ip, proxy_port))
 
     await wait_for_proxy()
+
+    await app.initialize([])
     await app.start()
-    app.log.warn("Have started app")
     assert app.proxy.proxy_process is None
 
     # test if api service has a root route '/'
@@ -167,7 +140,7 @@
         '--api-port',
         str(proxy_port),
         '--default-target',
-        '%s://%s:%i' % (protocol, app.hub_ip, app.hub_port),
+        'http://%s:%i' % (app.hub_ip, app.hub_port),
     ]
     if app.subdomain_host:
         cmd.append('--host-routing')
@@ -175,7 +148,7 @@
     await wait_for_proxy()
 
     # tell the hub where the new proxy is
-    new_api_url = '{}://{}:{}'.format(protocol, proxy_ip, proxy_port)
+    new_api_url = 'http://{}:{}'.format(proxy_ip, proxy_port)
     r = await api_request(
         app,
         'proxy',
