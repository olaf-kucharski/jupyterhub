#!/usr/bin/env python3
"""The multi-user notebook application"""

# Copyright (c) Jupyter Development Team.
# Distributed under the terms of the Modified BSD License.

import atexit
import binascii
import logging
import os
import shutil
import signal
import socket
import sys
import threading
from datetime import datetime
from getpass import getuser
from subprocess import Popen
from urllib.parse import urlparse

if sys.version_info[:2] < (3,3):
    raise ValueError("Python < 3.3 not supported: %s" % sys.version)

from jinja2 import Environment, FileSystemLoader

from sqlalchemy.exc import OperationalError
from sqlalchemy.orm import scoped_session

import tornado.httpserver
import tornado.options
from tornado.httpclient import HTTPError
from tornado.ioloop import IOLoop, PeriodicCallback
from tornado.log import app_log, access_log, gen_log
from tornado import gen, web

from traitlets import (
    Unicode, Integer, Dict, TraitError, List, Bool, Any,
    Type, Set, Instance, Bytes, Float,
    observe, default,
)
from traitlets.config import Application, catch_config_error

here = os.path.dirname(__file__)

import jupyterhub
from . import handlers, apihandlers
from .handlers.static import CacheControlStaticFilesHandler, LogoHandler
from .services.service import Service

from . import dbutil, orm
from .user import User, UserDict
from ._data import DATA_FILES_PATH
from .log import CoroutineLogFormatter, log_request
from .traitlets import URLPrefix, Command
from .utils import (
    url_path_join,
    ISO8601_ms, ISO8601_s,
)
# classes for config
from .auth import Authenticator, PAMAuthenticator
from .spawner import Spawner, LocalProcessSpawner

# For faking stats
from .emptyclass import EmptyClass


common_aliases = {
    'log-level': 'Application.log_level',
    'f': 'JupyterHub.config_file',
    'config': 'JupyterHub.config_file',
    'db': 'JupyterHub.db_url',
}


aliases = {
    'base-url': 'JupyterHub.base_url',
    'y': 'JupyterHub.answer_yes',
    'ssl-key': 'JupyterHub.ssl_key',
    'ssl-cert': 'JupyterHub.ssl_cert',
    'ip': 'JupyterHub.ip',
    'port': 'JupyterHub.port',
    'pid-file': 'JupyterHub.pid_file',
    'log-file': 'JupyterHub.extra_log_file',
}
token_aliases = {}
token_aliases.update(common_aliases)
aliases.update(common_aliases)

flags = {
    'debug': ({'Application' : {'log_level': logging.DEBUG}},
        "set log level to logging.DEBUG (maximize logging output)"),
    'generate-config': ({'JupyterHub': {'generate_config': True}},
        "generate default config file"),
    'no-db': ({'JupyterHub': {'db_url': 'sqlite:///:memory:'}},
        "disable persisting state database to disk"
    ),
    'no-ssl': ({'JupyterHub': {'confirm_no_ssl': True}},
        "[DEPRECATED in 0.7: does nothing]"
    ),
}

SECRET_BYTES = 2048 # the number of bytes to use when generating new secrets

class NewToken(Application):
    """Generate and print a new API token"""
    name = 'jupyterhub-token'
    version = jupyterhub.__version__
    description = """Generate and return new API token for a user.

    Usage:

        jupyterhub token [username]
    """

    examples = """
        $> jupyterhub token kaylee
        ab01cd23ef45
    """

    name = Unicode(getuser())

    aliases = token_aliases
    classes = []

    def parse_command_line(self, argv=None):
        super().parse_command_line(argv=argv)
        if not self.extra_args:
            return
        if len(self.extra_args) > 1:
            print("Must specify exactly one username", file=sys.stderr)
            self.exit(1)
        self.name = self.extra_args[0]

    def start(self):
        hub = JupyterHub(parent=self)
        hub.load_config_file(hub.config_file)
        hub.init_db()
        hub.hub = hub.db.query(orm.Hub).first()
        hub.init_users()
        user = orm.User.find(hub.db, self.name)
        if user is None:
            print("No such user: %s" % self.name, file=sys.stderr)
            self.exit(1)
        token = user.new_api_token()
        print(token)

class UpgradeDB(Application):
    """Upgrade the JupyterHub database schema."""

    name = 'jupyterhub-upgrade-db'
    version = jupyterhub.__version__
    description = """Upgrade the JupyterHub database to the current schema.

    Usage:

        jupyterhub upgrade-db
    """
    aliases = common_aliases
    classes = []

    def _backup_db_file(self, db_file):
        """Backup a database file"""
        if not os.path.exists(db_file):
            return

        timestamp = datetime.now().strftime('.%Y-%m-%d-%H%M%S')
        backup_db_file = db_file + timestamp
        for i in range(1, 10):
            if not os.path.exists(backup_db_file):
                break
            backup_db_file = '{}.{}.{}'.format(db_file, timestamp, i)
        if os.path.exists(backup_db_file):
            self.exit("backup db file already exists: %s" % backup_db_file)

        self.log.info("Backing up %s => %s", db_file, backup_db_file)
        shutil.copy(db_file, backup_db_file)

    def start(self):
        hub = JupyterHub(parent=self)
        hub.load_config_file(hub.config_file)
        if (hub.db_url.startswith('sqlite:///')):
            db_file = hub.db_url.split(':///', 1)[1]
            self._backup_db_file(db_file)
        self.log.info("Upgrading %s", hub.db_url)
        dbutil.upgrade(hub.db_url)


class JupyterHub(Application):
    """An Application for starting a Multi-User Jupyter Notebook server."""
    name = 'jupyterhub'
    version = jupyterhub.__version__

    description = """Start a multi-user Jupyter Notebook server

    Spawns a configurable-http-proxy and multi-user Hub,
    which authenticates users and spawns single-user Notebook servers
    on behalf of users.
    """

    examples = """

    generate default config file:

        jupyterhub --generate-config -f /etc/jupyterhub/jupyterhub_config.py

    spawn the server on 10.0.1.2:443 with https:

        jupyterhub --ip 10.0.1.2 --port 443 --ssl-key my_ssl.key --ssl-cert my_ssl.cert
    """

    aliases = Dict(aliases)
    flags = Dict(flags)

    subcommands = {
        'token': (NewToken, "Generate an API token for a user"),
        'upgrade-db': (UpgradeDB, "Upgrade your JupyterHub state database to the current version."),
    }

    classes = List([
        Spawner,
        LocalProcessSpawner,
        Authenticator,
        PAMAuthenticator,
    ])

    load_groups = Dict(List(Unicode()),
        help="""Dict of 'group': ['usernames'] to load at startup.

        This strictly *adds* groups and users to groups.

        Loading one set of groups, then starting JupyterHub again with a different
        set will not remove users or groups from previous launches.
        That must be done through the API.
        """
    ).tag(config=True)

    config_file = Unicode('jupyterhub_config.py',
        help="The config file to load",
    ).tag(config=True)
    generate_config = Bool(False,
        help="Generate default config file",
    ).tag(config=True)
    answer_yes = Bool(False,
        help="Answer yes to any questions (e.g. confirm overwrite)"
    ).tag(config=True)
    pid_file = Unicode('',
        help="""File to write PID
        Useful for daemonizing jupyterhub.
        """
    ).tag(config=True)
    cookie_max_age_days = Float(14,
        help="""Number of days for a login cookie to be valid.
        Default is two weeks.
        """
    ).tag(config=True)
    last_activity_interval = Integer(300,
        help="Interval (in seconds) at which to update last-activity timestamps."
    ).tag(config=True)
    proxy_check_interval = Integer(30,
        help="Interval (in seconds) at which to check if the proxy is running."
    ).tag(config=True)

    data_files_path = Unicode(DATA_FILES_PATH,
        help="The location of jupyterhub data files (e.g. /usr/local/share/jupyter/hub)"
    ).tag(config=True)

    template_paths = List(
        help="Paths to search for jinja templates.",
    ).tag(config=True)

    @default('template_paths')
    def _template_paths_default(self):
        return [os.path.join(self.data_files_path, 'templates')]

    confirm_no_ssl = Bool(False,
        help="""DEPRECATED: does nothing"""
    ).tag(config=True)
    ssl_key = Unicode('',
        help="""Path to SSL key file for the public facing interface of the proxy

        Use with ssl_cert
        """
    ).tag(config=True)
    ssl_cert = Unicode('',
        help="""Path to SSL certificate file for the public facing interface of the proxy

        Use with ssl_key
        """
    ).tag(config=True)
    ip = Unicode('',
        help="The public facing ip of the whole application (the proxy)"
    ).tag(config=True)

    subdomain_host = Unicode('',
        help="""Run single-user servers on subdomains of this host.

        This should be the full https://hub.domain.tld[:port]

        Provides additional cross-site protections for javascript served by single-user servers.

        Requires <username>.hub.domain.tld to resolve to the same host as hub.domain.tld.

        In general, this is most easily achieved with wildcard DNS.

        When using SSL (i.e. always) this also requires a wildcard SSL certificate.
        """
    ).tag(config=True)
    def _subdomain_host_changed(self, name, old, new):
        if new and '://' not in new:
            # host should include '://'
            # if not specified, assume https: You have to be really explicit about HTTP!
            self.subdomain_host = 'https://' + new

    domain = Unicode(
        help="domain name, e.g. 'example.com' (excludes protocol, port)"
    )
    @default('domain')
    def _domain_default(self):
        if not self.subdomain_host:
            return ''
        return urlparse(self.subdomain_host).hostname

    port = Integer(8000,
        help="The public facing port of the proxy"
    ).tag(config=True)
    base_url = URLPrefix('/',
        help="The base URL of the entire application"
    ).tag(config=True)
    logo_file = Unicode('',
        help="Specify path to a logo image to override the Jupyter logo in the banner."
    ).tag(config=True)

    @default('logo_file')
    def _logo_file_default(self):
        return os.path.join(self.data_files_path, 'static', 'images', 'jupyter.png')

    jinja_environment_options = Dict(
        help="Supply extra arguments that will be passed to Jinja environment."
    ).tag(config=True)

    proxy_cmd = Command('configurable-http-proxy',
        help="""The command to start the http proxy.

        Only override if configurable-http-proxy is not on your PATH
        """
    ).tag(config=True)
    debug_proxy = Bool(False,
        help="show debug output in configurable-http-proxy"
    ).tag(config=True)
    proxy_auth_token = Unicode(
        help="""The Proxy Auth token.

        Loaded from the CONFIGPROXY_AUTH_TOKEN env variable by default.
        """
    ).tag(config=True)

    @default('proxy_auth_token')
    def _proxy_auth_token_default(self):
        token = os.environ.get('CONFIGPROXY_AUTH_TOKEN', None)
        if not token:
            self.log.warning('\n'.join([
                "",
                "Generating CONFIGPROXY_AUTH_TOKEN. Restarting the Hub will require restarting the proxy.",
                "Set CONFIGPROXY_AUTH_TOKEN env or JupyterHub.proxy_auth_token config to avoid this message.",
                "",
            ]))
            token = orm.new_token()
        return token

    proxy_api_ip = Unicode('127.0.0.1',
        help="The ip for the proxy API handlers"
    ).tag(config=True)
    proxy_api_port = Integer(
        help="The port for the proxy API handlers"
    ).tag(config=True)

    @default('proxy_api_port')
    def _proxy_api_port_default(self):
        return self.port + 1

    hub_port = Integer(8081,
        help="The port for this process"
    ).tag(config=True)
    hub_ip = Unicode('127.0.0.1',
        help="The ip for this process"
    ).tag(config=True)
    hub_prefix = URLPrefix('/hub/',
        help="The prefix for the hub server.  Always /base_url/hub/"
    )

    @default('hub_prefix')
    def _hub_prefix_default(self):
        return url_path_join(self.base_url, '/hub/')

    @observe('base_url')
    def _update_hub_prefix(self, change):
        """add base URL to hub prefix"""
        base_url = change['new']
        self.hub_prefix = self._hub_prefix_default()

    cookie_secret = Bytes(
        help="""The cookie secret to use to encrypt cookies.

        Loaded from the JPY_COOKIE_SECRET env variable by default.
        """
    ).tag(
        config=True,
        env='JPY_COOKIE_SECRET',
    )

    cookie_secret_file = Unicode('jupyterhub_cookie_secret',
        help="""File in which to store the cookie secret."""
    ).tag(config=True)

    api_tokens = Dict(Unicode(),
        help="""PENDING DEPRECATION: consider using service_tokens

        Dict of token:username to be loaded into the database.

        Allows ahead-of-time generation of API tokens for use by externally managed services,
        which authenticate as JupyterHub users.

        Consider using service_tokens for general services that talk to the JupyterHub API.
        """
    ).tag(config=True)
    @observe('api_tokens')
    def _deprecate_api_tokens(self, change):
        self.log.warning("JupyterHub.api_tokens is pending deprecation."
            "  Consider using JupyterHub.service_tokens."
            "  If you have a use case for services that identify as users,"
            " let us know: https://github.com/jupyterhub/jupyterhub/issues"
        )

    service_tokens = Dict(Unicode(),
        help="""Dict of token:servicename to be loaded into the database.

        Allows ahead-of-time generation of API tokens for use by externally managed services.
        """
    ).tag(config=True)

    services = List(Dict(),
        help="""List of service specification dictionaries.

        A service

        For instance::

            services = [
                {
                    'name': 'cull_idle',
                    'command': ['/path/to/cull_idle_servers.py'],
                },
                {
                    'name': 'formgrader',
                    'url': 'http://127.0.0.1:1234',
                    'token': 'super-secret',
<<<<<<< HEAD
                    'env':
=======
                    'environment': 
>>>>>>> ecbe51f6
                }
            ]
        """
    ).tag(config=True)
    _service_map = Dict()

    authenticator_class = Type(PAMAuthenticator, Authenticator,
        help="""Class for authenticating users.

        This should be a class with the following form:

        - constructor takes one kwarg: `config`, the IPython config object.

        - is a tornado.gen.coroutine
        - returns username on success, None on failure
        - takes two arguments: (handler, data),
          where `handler` is the calling web.RequestHandler,
          and `data` is the POST form data from the login page.
        """
    ).tag(config=True)

    authenticator = Instance(Authenticator)

    @default('authenticator')
    def _authenticator_default(self):
        return self.authenticator_class(parent=self, db=self.db)

    # class for spawning single-user servers
    spawner_class = Type(LocalProcessSpawner, Spawner,
        help="""The class to use for spawning single-user servers.

        Should be a subclass of Spawner.
        """
    ).tag(config=True)

    db_url = Unicode('sqlite:///jupyterhub.sqlite',
        help="url for the database. e.g. `sqlite:///jupyterhub.sqlite`"
    ).tag(config=True)

    @observe('db_url')
    def _db_url_changed(self, change):
        new = change['new']
        if '://' not in new:
            # assume sqlite, if given as a plain filename
            self.db_url = 'sqlite:///%s' % new

    db_kwargs = Dict(
        help="""Include any kwargs to pass to the database connection.
        See sqlalchemy.create_engine for details.
        """
    ).tag(config=True)

    reset_db = Bool(False,
        help="Purge and reset the database."
    ).tag(config=True)
    debug_db = Bool(False,
        help="log all database transactions. This has A LOT of output"
    ).tag(config=True)
    session_factory = Any()

    users = Instance(UserDict)

    @default('users')
    def _users_default(self):
        assert self.tornado_settings
        return UserDict(db_factory=lambda : self.db, settings=self.tornado_settings)

    admin_access = Bool(False,
        help="""Grant admin users permission to access single-user servers.

        Users should be properly informed if this is enabled.
        """
    ).tag(config=True)
    admin_users = Set(
        help="""DEPRECATED, use Authenticator.admin_users instead."""
    ).tag(config=True)

    tornado_settings = Dict(
        help="Extra settings overrides to pass to the tornado application."
    ).tag(config=True)

    cleanup_servers = Bool(True,
        help="""Whether to shutdown single-user servers when the Hub shuts down.

        Disable if you want to be able to teardown the Hub while leaving the single-user servers running.

        If both this and cleanup_proxy are False, sending SIGINT to the Hub will
        only shutdown the Hub, leaving everything else running.

        The Hub should be able to resume from database state.
        """
    ).tag(config=True)

    cleanup_proxy = Bool(True,
        help="""Whether to shutdown the proxy when the Hub shuts down.

        Disable if you want to be able to teardown the Hub while leaving the proxy running.

        Only valid if the proxy was starting by the Hub process.

        If both this and cleanup_servers are False, sending SIGINT to the Hub will
        only shutdown the Hub, leaving everything else running.

        The Hub should be able to resume from database state.
        """
    ).tag(config=True)

    statsd_host = Unicode(
        help="Host to send statsd metrics to"
    ).tag(config=True)

    statsd_port = Integer(
        8125,
        help="Port on which to send statsd metrics about the hub"
    ).tag(config=True)

    statsd_prefix = Unicode(
        'jupyterhub',
        help="Prefix to use for all metrics sent by jupyterhub to statsd"
    ).tag(config=True)

    handlers = List()

    _log_formatter_cls = CoroutineLogFormatter
    http_server = None
    proxy_process = None
    io_loop = None

    @default('log_level')
    def _log_level_default(self):
        return logging.INFO

    @default('log_datefmt')
    def _log_datefmt_default(self):
        """Exclude date from default date format"""
        return "%Y-%m-%d %H:%M:%S"

    @default('log_format')
    def _log_format_default(self):
        """override default log format to include time"""
        return "%(color)s[%(levelname)1.1s %(asctime)s.%(msecs).03d %(name)s %(module)s:%(lineno)d]%(end_color)s %(message)s"

    extra_log_file = Unicode(
        help="""Send JupyterHub's logs to this file.

        This will *only* include the logs of the Hub itself,
        not the logs of the proxy or any single-user servers.
        """
    ).tag(config=True)
    extra_log_handlers = List(
        Instance(logging.Handler),
        help="Extra log handlers to set on JupyterHub logger",
    ).tag(config=True)

    statsd = Any(allow_none=False, help="The statsd client, if any. A mock will be used if we aren't using statsd")
    @default('statsd')
    def _statsd(self):
        if self.statsd_host:
            import statsd
            client = statsd.StatsClient(
                self.statsd_host,
                self.statsd_port,
                self.statsd_prefix
            )
            return client
        else:
            # return an empty mock object!
            return EmptyClass()

    def init_logging(self):
        # This prevents double log messages because tornado use a root logger that
        # self.log is a child of. The logging module dipatches log messages to a log
        # and all of its ancenstors until propagate is set to False.
        self.log.propagate = False

        if self.extra_log_file:
            self.extra_log_handlers.append(
                logging.FileHandler(self.extra_log_file)
            )

        _formatter = self._log_formatter_cls(
            fmt=self.log_format,
            datefmt=self.log_datefmt,
        )
        for handler in self.extra_log_handlers:
            if handler.formatter is None:
                handler.setFormatter(_formatter)
            self.log.addHandler(handler)

        # hook up tornado 3's loggers to our app handlers
        for log in (app_log, access_log, gen_log):
            # ensure all log statements identify the application they come from
            log.name = self.log.name
        logger = logging.getLogger('tornado')
        logger.propagate = True
        logger.parent = self.log
        logger.setLevel(self.log.level)

    def init_ports(self):
        if self.hub_port == self.port:
            raise TraitError("The hub and proxy cannot both listen on port %i" % self.port)
        if self.hub_port == self.proxy_api_port:
            raise TraitError("The hub and proxy API cannot both listen on port %i" % self.hub_port)
        if self.proxy_api_port == self.port:
            raise TraitError("The proxy's public and API ports cannot both be %i" % self.port)

    @staticmethod
    def add_url_prefix(prefix, handlers):
        """add a url prefix to handlers"""
        for i, tup in enumerate(handlers):
            lis = list(tup)
            lis[0] = url_path_join(prefix, tup[0])
            handlers[i] = tuple(lis)
        return handlers

    def init_handlers(self):
        h = []
        # load handlers from the authenticator
        h.extend(self.authenticator.get_handlers(self))
        # set default handlers
        h.extend(handlers.default_handlers)
        h.extend(apihandlers.default_handlers)

        h.append((r'/logo', LogoHandler, {'path': self.logo_file}))
        self.handlers = self.add_url_prefix(self.hub_prefix, h)
        # some extra handlers, outside hub_prefix
        self.handlers.extend([
            (r"%s" % self.hub_prefix.rstrip('/'), web.RedirectHandler,
                {
                    "url": self.hub_prefix,
                    "permanent": False,
                }
            ),
            (r"(?!%s).*" % self.hub_prefix, handlers.PrefixRedirectHandler),
            (r'(.*)', handlers.Template404),
        ])

    def _check_db_path(self, path):
        """More informative log messages for failed filesystem access"""
        path = os.path.abspath(path)
        parent, fname = os.path.split(path)
        user = getuser()
        if not os.path.isdir(parent):
            self.log.error("Directory %s does not exist", parent)
        if os.path.exists(parent) and not os.access(parent, os.W_OK):
            self.log.error("%s cannot create files in %s", user, parent)
        if os.path.exists(path) and not os.access(path, os.W_OK):
            self.log.error("%s cannot edit %s", user, path)

    def init_secrets(self):
        trait_name = 'cookie_secret'
        trait = self.traits()[trait_name]
        env_name = trait.metadata.get('env')
        secret_file = os.path.abspath(
            os.path.expanduser(self.cookie_secret_file)
        )
        secret = self.cookie_secret
        secret_from = 'config'
        # load priority: 1. config, 2. env, 3. file
        secret_env = os.environ.get(env_name)
        if not secret and secret_env:
            secret_from = 'env'
            self.log.info("Loading %s from env[%s]", trait_name, env_name)
            secret = binascii.a2b_hex(secret_env)
        if not secret and os.path.exists(secret_file):
            secret_from = 'file'
            self.log.info("Loading %s from %s", trait_name, secret_file)
            try:
                perm = os.stat(secret_file).st_mode
                if perm & 0o07:
                    raise ValueError("cookie_secret_file can be read or written by anybody")
                with open(secret_file) as f:
                    b64_secret = f.read()
                secret = binascii.a2b_base64(b64_secret)
            except Exception as e:
                self.log.error(
                    "Refusing to run JupyterHub with invalid cookie_secret_file. "
                    "%s error was: %s",
                    secret_file, e)
                self.exit(1)
        if not secret:
            secret_from = 'new'
            self.log.debug("Generating new %s", trait_name)
            secret = os.urandom(SECRET_BYTES)

        if secret_file and secret_from == 'new':
            # if we generated a new secret, store it in the secret_file
            self.log.info("Writing %s to %s", trait_name, secret_file)
            b64_secret = binascii.b2a_base64(secret).decode('ascii')
            with open(secret_file, 'w') as f:
                f.write(b64_secret)
            try:
                os.chmod(secret_file, 0o600)
            except OSError:
                self.log.warning("Failed to set permissions on %s", secret_file)
        # store the loaded trait value
        self.cookie_secret = secret

    # thread-local storage of db objects
    _local = Instance(threading.local, ())
    @property
    def db(self):
        if not hasattr(self._local, 'db'):
            self._local.db = scoped_session(self.session_factory)()
        return self._local.db

    @property
    def hub(self):
        if not getattr(self._local, 'hub', None):
            q = self.db.query(orm.Hub)
            assert q.count() <= 1
            self._local.hub = q.first()
            if self.subdomain_host and self._local.hub:
                self._local.hub.host = self.subdomain_host
        return self._local.hub

    @hub.setter
    def hub(self, hub):
        self._local.hub = hub
        if hub and self.subdomain_host:
            hub.host = self.subdomain_host

    @property
    def proxy(self):
        if not getattr(self._local, 'proxy', None):
            q = self.db.query(orm.Proxy)
            assert q.count() <= 1
            p = self._local.proxy = q.first()
            if p:
                p.auth_token = self.proxy_auth_token
        return self._local.proxy

    @proxy.setter
    def proxy(self, proxy):
        self._local.proxy = proxy

    def init_db(self):
        """Create the database connection"""
        self.log.debug("Connecting to db: %s", self.db_url)
        try:
            self.session_factory = orm.new_session_factory(
                self.db_url,
                reset=self.reset_db,
                echo=self.debug_db,
                **self.db_kwargs
            )
            # trigger constructing thread local db property
            _ = self.db
        except OperationalError as e:
            self.log.error("Failed to connect to db: %s", self.db_url)
            self.log.debug("Database error was:", exc_info=True)
            if self.db_url.startswith('sqlite:///'):
                self._check_db_path(self.db_url.split(':///', 1)[1])
            self.log.critical('\n'.join([
                "If you recently upgraded JupyterHub, try running",
                "    jupyterhub upgrade-db",
                "to upgrade your JupyterHub database schema",
            ]))
            self.exit(1)

    def init_hub(self):
        """Load the Hub config into the database"""
        self.hub = self.db.query(orm.Hub).first()
        if self.hub is None:
            self.hub = orm.Hub(
                server=orm.Server(
                    ip=self.hub_ip,
                    port=self.hub_port,
                    base_url=self.hub_prefix,
                    cookie_name='jupyter-hub-token',
                )
            )
            self.db.add(self.hub)
        else:
            server = self.hub.server
            server.ip = self.hub_ip
            server.port = self.hub_port
            server.base_url = self.hub_prefix
        if self.subdomain_host:
            if not self.subdomain_host:
                raise ValueError("Must specify subdomain_host when using subdomains."
                " This should be the public domain[:port] of the Hub.")

        self.db.commit()

    @gen.coroutine
    def init_users(self):
        """Load users into and from the database"""
        db = self.db

        if self.admin_users and not self.authenticator.admin_users:
            self.log.warning(
                "\nJupyterHub.admin_users is deprecated."
                "\nUse Authenticator.admin_users instead."
            )
            self.authenticator.admin_users = self.admin_users
        admin_users = [
            self.authenticator.normalize_username(name)
            for name in self.authenticator.admin_users
        ]
        self.authenticator.admin_users = set(admin_users) # force normalization
        for username in admin_users:
            if not self.authenticator.validate_username(username):
                raise ValueError("username %r is not valid" % username)

        if not admin_users:
            self.log.warning("No admin users, admin interface will be unavailable.")
            self.log.warning("Add any administrative users to `c.Authenticator.admin_users` in config.")

        new_users = []

        for name in admin_users:
            # ensure anyone specified as admin in config is admin in db
            user = orm.User.find(db, name)
            if user is None:
                user = orm.User(name=name, admin=True)
                new_users.append(user)
                db.add(user)
            else:
                user.admin = True

        # the admin_users config variable will never be used after this point.
        # only the database values will be referenced.

        whitelist = [
            self.authenticator.normalize_username(name)
            for name in self.authenticator.whitelist
        ]
        self.authenticator.whitelist = set(whitelist) # force normalization
        for username in whitelist:
            if not self.authenticator.validate_username(username):
                raise ValueError("username %r is not valid" % username)

        if not whitelist:
            self.log.info("Not using whitelist. Any authenticated user will be allowed.")

        # add whitelisted users to the db
        for name in whitelist:
            user = orm.User.find(db, name)
            if user is None:
                user = orm.User(name=name)
                new_users.append(user)
                db.add(user)

        db.commit()

        # Notify authenticator of all users.
        # This ensures Auth whitelist is up-to-date with the database.
        # This lets whitelist be used to set up initial list,
        # but changes to the whitelist can occur in the database,
        # and persist across sessions.
        for user in db.query(orm.User):
            try:
                yield gen.maybe_future(self.authenticator.add_user(user))
            except Exception:
                # TODO: Review approach to synchronize whitelist with db
                # known cause of the exception is a user who has already been removed from the system
                # but the user still exists in the hub's user db
                self.log.exception("Error adding user %r already in db", user.name)
        db.commit() # can add_user touch the db?

        # The whitelist set and the users in the db are now the same.
        # From this point on, any user changes should be done simultaneously
        # to the whitelist set and user db, unless the whitelist is empty (all users allowed).

    @gen.coroutine
    def init_groups(self):
        """Load predefined groups into the database"""
        db = self.db
        for name, usernames in self.load_groups.items():
            group = orm.Group.find(db, name)
            if group is None:
                group = orm.Group(name=name)
                db.add(group)
            for username in usernames:
                username = self.authenticator.normalize_username(username)
                if not (yield gen.maybe_future(self.authenticator.check_whitelist(username))):
                    raise ValueError("Username %r is not in whitelist" % username)
                user = orm.User.find(db, name=username)
                if user is None:
                    if not self.authenticator.validate_username(username):
                        raise ValueError("Group username %r is not valid" % username)
                    user = orm.User(name=username)
                    db.add(user)
                group.users.append(user)
        db.commit()

    @gen.coroutine
    def _add_tokens(self, token_dict, kind):
        """Add tokens for users or services to the database"""
        if kind == 'user':
            Class = orm.User
        elif kind == 'service':
            Class = orm.Service
        else:
            raise ValueError("kind must be user or service, not %r" % kind)

        db = self.db
        for token, name in token_dict.items():
            if kind == 'user':
                name = self.authenticator.normalize_username(name)
                if not (yield gen.maybe_future(self.authenticator.check_whitelist(name))):
                    raise ValueError("Token name %r is not in whitelist" % name)
                if not self.authenticator.validate_username(name):
                    raise ValueError("Token name %r is not valid" % name)
            orm_token = orm.APIToken.find(db, token)
            if orm_token is None:
                obj = Class.find(db, name)
                created = False
                if obj is None:
                    created = True
                    self.log.debug("Adding %s %r to database", kind, name)
                    obj = Class(name=name)
                    db.add(obj)
                    db.commit()
                self.log.info("Adding API token for %s: %s", kind, name)
                try:
                    obj.new_api_token(token)
                except Exception:
                    if created:
                        # don't allow bad tokens to create users
                        db.delete(obj)
                        db.commit()
                        raise
            else:
                self.log.debug("Not duplicating token %s", orm_token)
        db.commit()

    @gen.coroutine
    def init_api_tokens(self):
        """Load predefined API tokens (for services) into database"""
        yield self._add_tokens(self.service_tokens, kind='service')
        yield self._add_tokens(self.api_tokens, kind='user')

    def init_services(self):
        self._service_map.clear()
        if self.domain:
            domain = 'services.' + self.domain
            parsed = urlparse(self.subdomain_host)
            host = '%s://services.%s' % (parsed.scheme, parsed.netloc)
        else:
            domain = host = ''
        for spec in self.services:
            if 'name' not in spec:
                raise ValueError('service spec must have a name: %r' % spec)
            name = spec['name']
            # get/create orm
            orm_service = orm.Service.find(self.db, name=name)
            if orm_service is None:
                # not found, create a new one
                orm_service = orm.Service(name=name)
                self.db.add(orm_service)
            orm_service.admin = spec.get('admin', False)
            self.db.commit()
            service = Service(parent=self,
                base_url=self.base_url,
                db=self.db, orm=orm_service,
                domain=domain, host=host,
                hub_api_url=self.hub.api_url,
            )

            traits = service.traits(input=True)
            for key, value in spec.items():
                if key not in traits:
                    raise AttributeError("No such service field: %s" % key)
                setattr(service, key, value)

            if service.url:
                parsed = urlparse(service.url)
                if parsed.port is not None:
                    port = parsed.port
                elif parsed.scheme == 'http':
                    port = 80
                elif parsed.scheme == 'https':
                    port = 443
                server = service.orm.server = orm.Server(
                    proto=parsed.scheme,
                    ip=parsed.hostname,
                    port=port,
                    cookie_name='jupyterhub-services',
                    base_url=service.prefix,
                )
                self.db.add(server)
            else:
                service.orm.server = None

            self._service_map[name] = service
            if service.managed:
                if not service.api_token:
                    # generate new token
                    service.api_token = service.orm.new_api_token()
                else:
                    # ensure provided token is registered
                    self.service_tokens[service.api_token] = service.name
            else:
                self.service_tokens[service.api_token] = service.name

        # delete services from db not in service config:
        for service in self.db.query(orm.Service):
            if service.name not in self._service_map:
                self.db.delete(service)
        self.db.commit()

    @gen.coroutine
    def init_spawners(self):
        db = self.db

        user_summaries = ['']
        def _user_summary(user):
            parts = ['{0: >8}'.format(user.name)]
            if user.admin:
                parts.append('admin')
            if user.server:
                parts.append('running at %s' % user.server)
            return ' '.join(parts)

        @gen.coroutine
        def user_stopped(user):
            status = yield user.spawner.poll()
            self.log.warning("User %s server stopped with exit code: %s",
                user.name, status,
            )
            yield self.proxy.delete_user(user)
            yield user.stop()

        for orm_user in db.query(orm.User):
            self.users[orm_user.id] = user = User(orm_user, self.tornado_settings)
            self.log.debug("Loading state for %s from db", user.name)
            spawner = user.spawner
            status = yield spawner.poll()
            if status is None:
                self.log.info("%s still running", user.name)
                spawner.add_poll_callback(user_stopped, user)
                spawner.start_polling()
            else:
                # user not running. This is expected if server is None,
                # but indicates the user's server died while the Hub wasn't running
                # if user.server is defined.
                log = self.log.warning if user.server else self.log.debug
                log("%s not running.", user.name)
                for server in user.servers:
                    db.delete(server)
                db.commit()

            user_summaries.append(_user_summary(user))

        self.log.debug("Loaded users: %s", '\n'.join(user_summaries))
        db.commit()

    def init_proxy(self):
        """Load the Proxy config into the database"""
        self.proxy = self.db.query(orm.Proxy).first()
        if self.proxy is None:
            self.proxy = orm.Proxy(
                public_server=orm.Server(),
                api_server=orm.Server(),
            )
            self.db.add(self.proxy)
            self.db.commit()
        self.proxy.auth_token = self.proxy_auth_token # not persisted
        self.proxy.log = self.log
        self.proxy.public_server.ip = self.ip
        self.proxy.public_server.port = self.port
        self.proxy.public_server.base_url = self.base_url
        self.proxy.api_server.ip = self.proxy_api_ip
        self.proxy.api_server.port = self.proxy_api_port
        self.proxy.api_server.base_url = '/api/routes/'
        self.db.commit()

    @gen.coroutine
    def start_proxy(self):
        """Actually start the configurable-http-proxy"""
        # check for proxy
        if self.proxy.public_server.is_up() or self.proxy.api_server.is_up():
            # check for *authenticated* access to the proxy (auth token can change)
            try:
                routes = yield self.proxy.get_routes()
            except (HTTPError, OSError, socket.error) as e:
                if isinstance(e, HTTPError) and e.code == 403:
                    msg = "Did CONFIGPROXY_AUTH_TOKEN change?"
                else:
                    msg = "Is something else using %s?" % self.proxy.public_server.bind_url
                self.log.error("Proxy appears to be running at %s, but I can't access it (%s)\n%s",
                    self.proxy.public_server.bind_url, e, msg)
                self.exit(1)
                return
            else:
                self.log.info("Proxy already running at: %s", self.proxy.public_server.bind_url)
                yield self.proxy.check_routes(self.users, self._service_map, routes)
            self.proxy_process = None
            return

        env = os.environ.copy()
        env['CONFIGPROXY_AUTH_TOKEN'] = self.proxy.auth_token
        cmd = self.proxy_cmd + [
            '--ip', self.proxy.public_server.ip,
            '--port', str(self.proxy.public_server.port),
            '--api-ip', self.proxy.api_server.ip,
            '--api-port', str(self.proxy.api_server.port),
            '--default-target', self.hub.server.host,
            '--error-target', url_path_join(self.hub.server.url, 'error'),
        ]
        if self.subdomain_host:
            cmd.append('--host-routing')
        if self.debug_proxy:
            cmd.extend(['--log-level', 'debug'])
        if self.ssl_key:
            cmd.extend(['--ssl-key', self.ssl_key])
        if self.ssl_cert:
            cmd.extend(['--ssl-cert', self.ssl_cert])
        if self.statsd_host:
            cmd.extend([
                '--statsd-host', self.statsd_host,
                '--statsd-port', str(self.statsd_port),
                '--statsd-prefix', self.statsd_prefix + '.chp'
            ])
        # Warn if SSL is not used
        if ' --ssl' not in ' '.join(cmd):
            self.log.warning("Running JupyterHub without SSL."
                "  I hope there is SSL termination happening somewhere else...")
        self.log.info("Starting proxy @ %s", self.proxy.public_server.bind_url)
        self.log.debug("Proxy cmd: %s", cmd)
        try:
            self.proxy_process = Popen(cmd, env=env, start_new_session=True)
        except FileNotFoundError as e:
            self.log.error(
                "Failed to find proxy %r\n"
                "The proxy can be installed with `npm install -g configurable-http-proxy`"
                 % self.proxy_cmd
            )
            self.exit(1)
        def _check():
            status = self.proxy_process.poll()
            if status is not None:
                e = RuntimeError("Proxy failed to start with exit code %i" % status)
                # py2-compatible `raise e from None`
                e.__cause__ = None
                raise e

        for server in (self.proxy.public_server, self.proxy.api_server):
            for i in range(10):
                _check()
                try:
                    yield server.wait_up(1)
                except TimeoutError:
                    continue
                else:
                    break
            yield server.wait_up(1)
        self.log.debug("Proxy started and appears to be up")

    @gen.coroutine
    def check_proxy(self):
        if self.proxy_process.poll() is None:
            return
        self.log.error("Proxy stopped with exit code %r",
            'unknown' if self.proxy_process is None else self.proxy_process.poll()
        )
        yield self.start_proxy()
        self.log.info("Setting up routes on new proxy")
        yield self.proxy.add_all_users(self.users)
        yield self.proxy.add_all_services(self.services)
        self.log.info("New proxy back up, and good to go")

    def init_tornado_settings(self):
        """Set up the tornado settings dict."""
        base_url = self.hub.server.base_url
        jinja_options = dict(
            autoescape=True,
        )
        jinja_options.update(self.jinja_environment_options)
        jinja_env = Environment(
            loader=FileSystemLoader(self.template_paths),
            **jinja_options
        )

        login_url = self.authenticator.login_url(base_url)
        logout_url = self.authenticator.logout_url(base_url)

        # if running from git, disable caching of require.js
        # otherwise cache based on server start time
        parent = os.path.dirname(os.path.dirname(jupyterhub.__file__))
        if os.path.isdir(os.path.join(parent, '.git')):
            version_hash = ''
        else:
            version_hash=datetime.now().strftime("%Y%m%d%H%M%S"),

        settings = dict(
            log_function=log_request,
            config=self.config,
            log=self.log,
            db=self.db,
            proxy=self.proxy,
            hub=self.hub,
            admin_users=self.authenticator.admin_users,
            admin_access=self.admin_access,
            authenticator=self.authenticator,
            spawner_class=self.spawner_class,
            base_url=self.base_url,
            cookie_secret=self.cookie_secret,
            cookie_max_age_days=self.cookie_max_age_days,
            login_url=login_url,
            logout_url=logout_url,
            static_path=os.path.join(self.data_files_path, 'static'),
            static_url_prefix=url_path_join(self.hub.server.base_url, 'static/'),
            static_handler_class=CacheControlStaticFilesHandler,
            template_path=self.template_paths,
            jinja2_env=jinja_env,
            version_hash=version_hash,
            subdomain_host=self.subdomain_host,
            domain=self.domain,
            statsd=self.statsd,
        )
        # allow configured settings to have priority
        settings.update(self.tornado_settings)
        self.tornado_settings = settings
        # constructing users requires access to tornado_settings
        self.tornado_settings['users'] = self.users
        self.tornado_settings['services'] = self._service_map

    def init_tornado_application(self):
        """Instantiate the tornado Application object"""
        self.tornado_application = web.Application(self.handlers, **self.tornado_settings)

    def write_pid_file(self):
        pid = os.getpid()
        if self.pid_file:
            self.log.debug("Writing PID %i to %s", pid, self.pid_file)
            with open(self.pid_file, 'w') as f:
                f.write('%i' % pid)

    @gen.coroutine
    @catch_config_error
    def initialize(self, *args, **kwargs):
        super().initialize(*args, **kwargs)
        if self.generate_config or self.subapp:
            return
        self.load_config_file(self.config_file)
        self.init_logging()
        if 'JupyterHubApp' in self.config:
            self.log.warning("Use JupyterHub in config, not JupyterHubApp. Outdated config:\n%s",
                '\n'.join('JupyterHubApp.{key} = {value!r}'.format(key=key, value=value)
                    for key, value in self.config.JupyterHubApp.items()
                )
            )
            cfg = self.config.copy()
            cfg.JupyterHub.merge(cfg.JupyterHubApp)
            self.update_config(cfg)
        self.write_pid_file()
        self.init_ports()
        self.init_secrets()
        self.init_db()
        self.init_hub()
        self.init_proxy()
        yield self.init_users()
        yield self.init_groups()
        self.init_services()
        yield self.init_api_tokens()
        self.init_tornado_settings()
        yield self.init_spawners()
        self.init_handlers()
        self.init_tornado_application()

    @gen.coroutine
    def cleanup(self):
        """Shutdown managed services and various subprocesses. Cleanup runtime files."""

        futures = []

        managed_services = [ s for s in self._service_map.values() if s.managed ]
        if managed_services:
            self.log.info("Cleaning up %i services...", len(managed_services))
            for service in managed_services:
                futures.append(service.stop())

        if self.cleanup_servers:
            self.log.info("Cleaning up single-user servers...")
            # request (async) process termination
            for uid, user in self.users.items():
                if user.spawner is not None:
                    futures.append(user.stop())
        else:
            self.log.info("Leaving single-user servers running")

        # clean up proxy while single-user servers are shutting down
        if self.cleanup_proxy:
            if self.proxy_process:
                self.log.info("Cleaning up proxy[%i]...", self.proxy_process.pid)
                if self.proxy_process.poll() is None:
                    try:
                        self.proxy_process.terminate()
                    except Exception as e:
                        self.log.error("Failed to terminate proxy process: %s", e)
            else:
                self.log.info("I didn't start the proxy, I can't clean it up")
        else:
            self.log.info("Leaving proxy running")


        # wait for the requests to stop finish:
        for f in futures:
            try:
                yield f
            except Exception as e:
                self.log.error("Failed to stop user: %s", e)

        self.db.commit()

        if self.pid_file and os.path.exists(self.pid_file):
            self.log.info("Cleaning up PID file %s", self.pid_file)
            os.remove(self.pid_file)

        # finally stop the loop once we are all cleaned up
        self.log.info("...done")

    def write_config_file(self):
        """Write our default config to a .py config file"""
        config_file_dir = os.path.dirname(os.path.abspath(self.config_file))
        if not os.path.isdir(config_file_dir):
            self.exit("{} does not exist. The destination directory must exist before generating config file.".format(
                config_file_dir,
            ))
        if os.path.exists(self.config_file) and not self.answer_yes:
            answer = ''
            def ask():
                prompt = "Overwrite %s with default config? [y/N]" % self.config_file
                try:
                    return input(prompt).lower() or 'n'
                except KeyboardInterrupt:
                    print('') # empty line
                    return 'n'
            answer = ask()
            while not answer.startswith(('y', 'n')):
                print("Please answer 'yes' or 'no'")
                answer = ask()
            if answer.startswith('n'):
                return

        config_text = self.generate_config_file()
        if isinstance(config_text, bytes):
            config_text = config_text.decode('utf8')
        print("Writing default config to: %s" % self.config_file)
        with open(self.config_file, mode='w') as f:
            f.write(config_text)

    @gen.coroutine
    def update_last_activity(self):
        """Update User.last_activity timestamps from the proxy"""
        routes = yield self.proxy.get_routes()
        users_count = 0
        active_users_count = 0
        for prefix, route in routes.items():
            if 'user' not in route:
                # not a user route, ignore it
                continue
            user = orm.User.find(self.db, route['user'])
            if user is None:
                self.log.warning("Found no user for route: %s", route)
                continue
            try:
                dt = datetime.strptime(route['last_activity'], ISO8601_ms)
            except Exception:
                dt = datetime.strptime(route['last_activity'], ISO8601_s)
            user.last_activity = max(user.last_activity, dt)
            # FIXME: Make this configurable duration. 30 minutes for now!
            if (datetime.now() - user.last_activity).total_seconds() < 30 * 60:
                active_users_count += 1
            users_count += 1
        self.statsd.gauge('users.running', users_count)
        self.statsd.gauge('users.active', active_users_count)

        self.db.commit()
        yield self.proxy.check_routes(self.users, self._service_map, routes)

    @gen.coroutine
    def start(self):
        """Start the whole thing"""
        self.io_loop = loop = IOLoop.current()

        if self.subapp:
            self.subapp.start()
            loop.stop()
            return

        if self.generate_config:
            self.write_config_file()
            loop.stop()
            return

        # start the webserver
        self.http_server = tornado.httpserver.HTTPServer(self.tornado_application, xheaders=True)
        try:
            self.http_server.listen(self.hub_port, address=self.hub_ip)
        except Exception:
            self.log.error("Failed to bind hub to %s", self.hub.server.bind_url)
            raise
        else:
            self.log.info("Hub API listening on %s", self.hub.server.bind_url)

        # start the proxy
        try:
            yield self.start_proxy()
        except Exception as e:
            self.log.critical("Failed to start proxy", exc_info=True)
            self.exit(1)

        for service_name, service in self._service_map.items():
            if not service.managed:
                continue
            try:
                service.start()
            except Exception as e:
                self.log.critical("Failed to start service %s", service_name, exc_info=True)
                self.exit(1)

        loop.add_callback(self.proxy.add_all_users, self.users)
        loop.add_callback(self.proxy.add_all_services, self._service_map)

        if self.proxy_process:
            # only check / restart the proxy if we started it in the first place.
            # this means a restarted Hub cannot restart a Proxy that its
            # predecessor started.
            pc = PeriodicCallback(self.check_proxy, 1e3 * self.proxy_check_interval)
            pc.start()

        if self.last_activity_interval:
            pc = PeriodicCallback(self.update_last_activity, 1e3 * self.last_activity_interval)
            pc.start()

        self.log.info("JupyterHub is now running at %s", self.proxy.public_server.url)
        # register cleanup on both TERM and INT
        atexit.register(self.atexit)
        self.init_signal()

    def init_signal(self):
        signal.signal(signal.SIGTERM, self.sigterm)

    def sigterm(self, signum, frame):
        self.log.critical("Received SIGTERM, shutting down")
        self.io_loop.stop()
        self.atexit()

    _atexit_ran = False
    def atexit(self):
        """atexit callback"""
        if self._atexit_ran:
            return
        self._atexit_ran = True
        # run the cleanup step (in a new loop, because the interrupted one is unclean)
        IOLoop.clear_current()
        loop = IOLoop()
        loop.make_current()
        loop.run_sync(self.cleanup)


    def stop(self):
        if not self.io_loop:
            return
        if self.http_server:
            if self.io_loop._running:
                self.io_loop.add_callback(self.http_server.stop)
            else:
                self.http_server.stop()
        self.io_loop.add_callback(self.io_loop.stop)

    @gen.coroutine
    def launch_instance_async(self, argv=None):
        try:
            yield self.initialize(argv)
            yield self.start()
        except Exception as e:
            self.log.exception("")
            self.exit(1)

    @classmethod
    def launch_instance(cls, argv=None):
        self = cls.instance()
        loop = IOLoop.current()
        loop.add_callback(self.launch_instance_async, argv)
        try:
            loop.start()
        except KeyboardInterrupt:
            print("\nInterrupted")

NewToken.classes.append(JupyterHub)
UpgradeDB.classes.append(JupyterHub)

main = JupyterHub.launch_instance

if __name__ == "__main__":
    main()<|MERGE_RESOLUTION|>--- conflicted
+++ resolved
@@ -454,11 +454,7 @@
                     'name': 'formgrader',
                     'url': 'http://127.0.0.1:1234',
                     'token': 'super-secret',
-<<<<<<< HEAD
-                    'env':
-=======
-                    'environment': 
->>>>>>> ecbe51f6
+                    'environment':
                 }
             ]
         """
