--- conflicted
+++ resolved
@@ -2455,52 +2455,6 @@
         )
         pc.start()
 
-<<<<<<< HEAD
-    def init_services(self):
-        self._service_map.clear()
-        parsed_host = urlparse(self.subdomain_host)
-        for spec in self.services:
-            if 'name' not in spec:
-                raise ValueError('service spec must have a name: %r' % spec)
-            name = spec['name']
-
-            # domain for service
-            if self.domain:
-                domain = self.subdomain_hook(name, self.domain, kind="service")
-                host = f"{parsed_host.scheme}://{domain}"
-                if parsed_host.port:
-                    host = f"{host}:{parsed_host.port}"
-            else:
-                domain = host = ''
-
-            # get/create orm
-            orm_service = orm.Service.find(self.db, name=name)
-            if orm_service is None:
-                # not found, create a new one
-                orm_service = orm.Service(name=name)
-                self.db.add(orm_service)
-                if spec.get('admin', False):
-                    self.log.warning(
-                        f"Service {name} sets `admin: True`, which is deprecated in JupyterHub 2.0."
-                        " You can assign now assign roles via `JupyterHub.load_roles` configuration."
-                        " If you specify services in the admin role configuration, "
-                        "the Service admin flag will be ignored."
-                    )
-                    roles.update_roles(self.db, entity=orm_service, roles=['admin'])
-            orm_service.admin = spec.get('admin', False)
-            self.db.commit()
-            service = Service(
-                parent=self,
-                app=self,
-                base_url=self.base_url,
-                db=self.db,
-                orm=orm_service,
-                roles=orm_service.roles,
-                domain=domain,
-                host=host,
-                hub=self.hub,
-            )
-=======
     def service_from_orm(
         self,
         orm_service: orm.Service,
@@ -2567,7 +2521,6 @@
         Returns:
             Optional[Service]: The created service
         """
->>>>>>> a66801c4
 
         if self.domain:
             domain = 'services.' + self.domain
