--- conflicted
+++ resolved
@@ -269,34 +269,22 @@
                         )
         return model
 
-    def group_model(self, group):
+    def group_model(self, group):  # Todo: make consistent to do scope checking here
         """Get the JSON model for a Group object"""
-<<<<<<< HEAD
-        model = {'kind': 'group', 'name': group.name}
-        req_scope = 'read:groups'
-        if req_scope in self.parsed_scopes:
-            scope_filter = self.get_scope_filter(req_scope)
-            if scope_filter(group, kind='group'):
-                model['users'] = [u.name for u in group.users]
-        return model
-=======
         return {
             'kind': 'group',
             'name': group.name,
             'users': [u.name for u in group.users],
-            'roles': [r.name for r in group.roles],
-        }
->>>>>>> 52885b68
-
-    def service_model(self, service):
+        }
+
+    def service_model(self, service):  # Todo: make consistent to do scope checking here
         """Get the JSON model for a Service object"""
-        model = {'kind': 'service', 'name': service.name}
-        req_scope = 'read:services'
-        if req_scope in self.parsed_scopes:
-            scope_filter = self.get_scope_filter(req_scope)
-            if scope_filter(service, kind='service'):
-                model['roles'] = [r.name for r in service.roles]
-        return model
+        return {
+            'kind': 'service',
+            'name': service.name,
+            'admin': service.admin,
+            'roles': [r.name for r in service.roles],
+        }
 
     _user_model_types = {
         'name': str,
