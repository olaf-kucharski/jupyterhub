{% extends "page.html" %}

{% block main %}

<div class="container">
  <h1 class="sr-only">Manage JupyterHub Tokens</h1>
  <div class="row">
<<<<<<< HEAD
    <form id="request-token-form" class="m-auto col-lg-6">
      <div class="text-center">
        <button type="submit" class="btn btn-lg btn-jupyter">
          Request new API token
        </button>
      </div>
=======
    <form id="request-token-form" class="col-md-offset-3 col-md-6">
>>>>>>> b06a0f29
      <div class="form-group">
        <label for="token-note">Note</label>
        <input
          id="token-note"
          class="form-control"
          placeholder="note to identify your new token">
        <small id="note-note" class="form-text text-muted">
          This note will help you keep track of what your tokens are for.
        </small>
        <br/>
        <label for="token-expiration-seconds">Token expires in</label>
        {% block expiration_options %}
        <select id="token-expiration-seconds"
                class="form-control">
          <!-- unit used for each value is `seconds` -->
          <option value="3600">1 Hour</option>
          <option value="86400">1 Day</option>
          <option value="604800">1 Week</option>
          <option value="" selected="selected">Never</option>
        </select>
        {% endblock expiration_options %}
        <small id="note-expires-at" class="form-text text-muted">
          You can configure when your token will expire.
        </small>
        <br/>
        <label for="token-scopes">Permissions</label>
        <input id="token-scopes" class="form-control" placeholder="list of scopes for the token to have, separated by space">
        <small id="note-token-scopes" class="form-text text-muted">
          You can limit the permissions of the token so it can only do what you want it to.
          If none are specified, the token will have permission to do everything you can do.
          See the <a href="https://jupyterhub.readthedocs.io/en/stable/rbac/scopes.html#available-scopes">JupyterHub documentation for a list of available scopes</a>.
        </small>
      </div>
      <div class="text-center">
        <button type="submit" class="btn btn-lg btn-jupyter">
          Request new API token
        </button>
      </div>
    </form>
  </div>

  <div class="row">
      <div id="token-area" class="col-lg-6 m-auto" style="display: none;">
        <div class="card">
          <div class="card-header">
            Your new API Token
          </div>
          <div class="card-body">
            <p class="card-title text-center">
              <span id="token-result"></span>
            </p>
            <p class="card-text">
              Copy this token. You won't be able to see it again,
              but you can always come back here to get a new one.
            </p>
          </div>
        </div>
      </div>
  </div>

  {% if api_tokens %}
  <div class="row" id="api-tokens-section">
    <h2>API Tokens</h2>
    <p>
      These are tokens with access to the JupyterHub API.
      Permissions for each token may be viewed via the JupyterHub tokens API.
      Revoking the API token for a running server will require restarting that server.
    </p>
    <table class="table table-striped" id="api-tokens-table">
      <thead>
        <tr>
          <th>Note</th>
          <th>Permissions</th>
          <th>Last used</th>
          <th>Created</th>
          <th>Expires</th>
        </tr>
      </thead>
      <tbody>
        {% for token in api_tokens %}
        <tr class="token-row container" data-token-id="{{token.api_id}}">
          {% block token_row scoped %}
          <td class="note-col col">{{token.note}}</td>
          <td class="scope-col col">
            <details>
              <summary>scopes</summary>
                {% for scope in token.scopes %}
                <pre class="token-scope">{{ scope }}</pre>
                {% endfor %}
            </details>
          </td>
          <td class="time-col col">
            {%- if token.last_activity -%}
            {{ token.last_activity.isoformat() + 'Z' }}
            {%- else -%}
            Never
            {%- endif -%}
          </td>
          <td class="time-col col">
            {%- if token.created -%}
            {{ token.created.isoformat() + 'Z' }}
            {%- else -%}
            N/A
            {%- endif -%}
          </td>
          <td class="time-col col">
            {%- if token.expires_at -%}
            {{ token.expires_at.isoformat() + 'Z' }}
            {%- else -%}
            Never
            {%- endif -%}
          </td>
          <td class="col text-center">
            <button class="revoke-token-btn btn btn-xs btn-danger">revoke</button>
          </td>
          {% endblock token_row %}
        </tr>
        {% endfor %}
      </tbody>
    </table>
  </div>
  {% endif %}

  {% if oauth_clients %}
  <div class="row" id="oauth-clients-section">
    <h2>Authorized Applications</h2>
    <p>
      These are applications that use OAuth with JupyterHub
      to identify users (mostly notebook servers).

      OAuth tokens can generally only be used to identify you,
      not take actions on your behalf.
    </p>
    <table class="table table-striped" id="oauth-tokens-table">
      <thead>
        <tr>
          <th>Application</th>
          <th>Permissions</th>
          <th>Last used</th>
          <th>First authorized</th>
        </tr>
      </thead>
      <tbody>
        {% for client in oauth_clients %}
        <tr class="token-row"
          data-token-id="{{ client['token_id'] }}">
          {% block client_row scoped %}
          <td class="note-col col-sm-4">{{ client['description'] }}</td>
          <td class="scope-col col-sm-1">
            <details>
              <summary>scopes</summary>
                {# create  set of scopes on all tokens -#}
                {# sum concatenates all token.scopes into a single list -#}
                {# then filter to unique set and sort -#}
                {% for scope in client.tokens | sum(attribute="scopes", start=[]) | unique | sort %}
                <pre class="token-scope">{{ scope }}</pre>
                {% endfor %}
            </details>
          </td>
          <td class="time-col col-sm-3">
            {%- if client['last_activity'] -%}
            {{ client['last_activity'].isoformat() + 'Z' }}
            {%- else -%}
            Never
            {%- endif -%}
          </td>
          <td class="time-col col-sm-3">
            {%- if client['created'] -%}
            {{ client['created'].isoformat() + 'Z' }}
            {%- else -%}
            N/A
            {%- endif -%}
          </td>
          <td class="col-sm-1 text-center">
            <button class="revoke-token-btn btn btn-xs btn-danger">revoke</button>
          {% endblock client_row %}
        </tr>
        {% endfor %}
      </tbody>
    </table>
  </div>
  {% endif %}
</div>
{% endblock main %}

{% block script %}
{{ super() }}
<script type="text/javascript">
require(["token"]);
</script>
{% endblock script %}<|MERGE_RESOLUTION|>--- conflicted
+++ resolved
@@ -5,16 +5,7 @@
 <div class="container">
   <h1 class="sr-only">Manage JupyterHub Tokens</h1>
   <div class="row">
-<<<<<<< HEAD
     <form id="request-token-form" class="m-auto col-lg-6">
-      <div class="text-center">
-        <button type="submit" class="btn btn-lg btn-jupyter">
-          Request new API token
-        </button>
-      </div>
-=======
-    <form id="request-token-form" class="col-md-offset-3 col-md-6">
->>>>>>> b06a0f29
       <div class="form-group">
         <label for="token-note">Note</label>
         <input
