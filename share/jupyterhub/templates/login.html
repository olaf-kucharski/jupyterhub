{% extends "page.html" %}
{% if announcement_login %}
  {% set announcement = announcement_login %}
{% endif %}

{% block login_widget %}
{% endblock %}

{% block main %}

{% block login %}
<div id="login-main" class="container">
{% if custom_html %}
{{ custom_html | safe }}
{% elif login_service %}
<div class="service-login">
  <a role="button" class='btn btn-jupyter btn-lg' href='{{authenticator_login_url}}'>
    Sign in with {{login_service}}
  </a>
</div>
{% else %}
<form action="{{login_url}}?next={{next}}" method="post" role="form">
  <div class="auth-form-header">
    Sign in
  </div>
  <div class='auth-form-body'>

    <p id='insecure-login-warning' class='hidden'>
    Warning: JupyterHub seems to be served over an unsecured HTTP connection.
    We strongly recommend enabling HTTPS for JupyterHub.
    </p>

    {% if login_error %}
    <p class="login_error">
      {{login_error}}
    </p>
    {% endif %}
    <label for="username_input">Username:</label>
    <input
      id="username_input"
      type="text"
      autocapitalize="off"
      autocorrect="off"
      class="form-control"
      name="username"
      val="{{username}}"
      tabindex="1"
      autofocus="autofocus"
    />
    <label for='password_input'>Password:</label>
    <input
      type="password"
      class="form-control"
      name="password"
      id="password_input"
      tabindex="2"
    />

<<<<<<< HEAD
    <input
      type="submit"
      id="login_submit"
      class='btn btn-jupyter'
      value='Sign In'
      tabindex="3"
    />

    {% block login_terms %}
    {% if login_term_url %}
    <div id="login_terms" class="login_terms">
    <input type="checkbox" id="login_terms_checkbox" name="login_terms_checkbox"/>
    {% block login_terms_text %} {# allow overriding the text #}
    By logging into the platform you accept the <a href="{{ login_term_url }}">terms and conditions</a>.
    </div>
    {% endblock login_terms_text %}
    {% endif %}
    {% endblock login_terms %}

=======
    <div class="feedback-container">
      <input
        id="login_submit"
        type="submit"
        class='btn btn-jupyter'
        value='Sign in'
        tabindex="3"
        />
      <div class="feedback-widget hidden">
        <i class="fa fa-spinner"></i>
      </div>
    </div>
>>>>>>> 5bcbc8b3
  </div>
</form>
{% endif %}
</div>
{% endblock login %}

{% endblock %}

{% block script %}
{{ super() }}
<script>
if (window.location.protocol === "http:") {
  // unhide http warning
  var warning = document.getElementById('insecure-login-warning');
  warning.className = warning.className.replace(/\bhidden\b/, '');
}
// setup onSubmit feedback
$('form').submit((e) => {
  var form = $(e.target);
  form.find('.feedback-container>input').attr('disabled', true);
  form.find('.feedback-container>*').toggleClass('hidden');
  form.find('.feedback-widget>*').toggleClass('fa-pulse');
});
</script>
<<<<<<< HEAD

{% if login_term_url %}
<script>
// By default disable the login submit button, unless user check the terms and
// conditions checkbox.
var loginBtn = document.getElementById('login_submit');
loginBtn.disabled = "disabled";

document.getElementById('login_terms_checkbox').onclick = function() {
    if ( this.checked ) {
        loginBtn.disabled = "";
    } else {
        loginBtn.disabled = "disabled";
    }
};
</script>
{% endif %}

=======
>>>>>>> 5bcbc8b3
{% endblock %}<|MERGE_RESOLUTION|>--- conflicted
+++ resolved
@@ -56,14 +56,18 @@
       tabindex="2"
     />
 
-<<<<<<< HEAD
-    <input
-      type="submit"
-      id="login_submit"
-      class='btn btn-jupyter'
-      value='Sign In'
-      tabindex="3"
-    />
+    <div class="feedback-container">
+      <input
+        id="login_submit"
+        type="submit"
+        class='btn btn-jupyter'
+        value='Sign in'
+        tabindex="3"
+        />
+      <div class="feedback-widget hidden">
+        <i class="fa fa-spinner"></i>
+      </div>
+    </div>
 
     {% block login_terms %}
     {% if login_term_url %}
@@ -76,20 +80,6 @@
     {% endif %}
     {% endblock login_terms %}
 
-=======
-    <div class="feedback-container">
-      <input
-        id="login_submit"
-        type="submit"
-        class='btn btn-jupyter'
-        value='Sign in'
-        tabindex="3"
-        />
-      <div class="feedback-widget hidden">
-        <i class="fa fa-spinner"></i>
-      </div>
-    </div>
->>>>>>> 5bcbc8b3
   </div>
 </form>
 {% endif %}
@@ -114,7 +104,6 @@
   form.find('.feedback-widget>*').toggleClass('fa-pulse');
 });
 </script>
-<<<<<<< HEAD
 
 {% if login_term_url %}
 <script>
@@ -133,6 +122,4 @@
 </script>
 {% endif %}
 
-=======
->>>>>>> 5bcbc8b3
 {% endblock %}